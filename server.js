--- conflicted
+++ resolved
@@ -1,90 +1,3 @@
-<<<<<<< HEAD
- (cd "$(git rev-parse --show-toplevel)" && git apply --3way <<'EOF' 
-diff --git a/server.js b/server.js
-index ec4a60a96697f13a483aee1e46438cd3d28450f0..3d1de76e8fef9f6e8c2be4431fd511c34b9a805e 100644
---- a/server.js
-+++ b/server.js
-@@ -1,54 +1,76 @@
- import 'dotenv/config';
- import express from 'express';
-+import session from 'express-session';
- import path from 'path';
- import { fileURLToPath } from 'url';
- import OpenAI from 'openai';
- 
- const __filename = fileURLToPath(import.meta.url);
- const __dirname = path.dirname(__filename);
- 
- const app = express();
- const PORT = process.env.PORT || 3000;
- const OPENAI_API_KEY = process.env.OPENAI_API_KEY;
- 
- // ✅ 初始化新版 OpenAI SDK v4
- const openai = new OpenAI({ apiKey: OPENAI_API_KEY });
- 
- // ✅ 中介軟體
- app.use(express.json());
-+app.use(
-+  session({
-+    secret: 'seven-secret',
-+    resave: false,
-+    saveUninitialized: false,
-+  })
-+);
- 
- // ✅ 簡易登入 API
- app.post('/api/login', (req, res) => {
-   const { username, password } = req.body;
-   if (username === 'chris' && password === 'Zxc777') {
-+    req.session.user = { username };
-     return res.status(200).json({ success: true });
-   } else {
-     return res.status(401).json({ success: false, message: '帳號或密碼錯誤' });
-   }
- });
- 
-+app.get('/api/auth/me', (req, res) => {
-+  if (req.session.user) {
-+    return res.json(req.session.user);
-+  }
-+  res.status(401).json({ message: '未登入' });
-+});
-+
-+app.post('/api/logout', (req, res) => {
-+  req.session.destroy(() => {
-+    res.json({ success: true });
-+  });
-+});
-+
- // ✅ Chat 聊天 API
- app.post('/api/agent/chat', async (req, res) => {
-   const { messages } = req.body;
- 
-   try {
-     const completion = await openai.chat.completions.create({
-       model: 'gpt-4',
-       messages: [
-         { role: 'system', content: '你是一個能協助操作網站內容的 AI 助理。' },
-         ...messages,
-       ],
-     });
- 
-     const reply = completion.choices[0]?.message?.content || '⚠️ 無回應';
-     res.json({ messages: [reply] });
-   } catch (error) {
-     console.error('❌ Chat Error:', error.message);
-     res.status(500).json({ messages: ['❌ 發生錯誤'] });
-   }
- });
- 
- // ✅ 新增控制網站元件的 API
- app.post('/api/agent-command', (req, res) => {
-   const { message } = req.body;
-   console.log('🧠 Agent 指令內容：', message);
- 
-EOF
-)
-=======
 import 'dotenv/config';
 import express from 'express';
 import path from 'path';
@@ -101,9 +14,12 @@
 const PORT = process.env.PORT || 3000;
 const OPENAI_API_KEY = process.env.OPENAI_API_KEY;
 
+// 管理員帳號與密碼（可從 .env 設定覆寫）
 const ADMIN_USERNAME = process.env.ADMIN_USERNAME || 'chris';
 const ADMIN_PASSWORD = process.env.ADMIN_PASSWORD || 'Zxc777';
-const ADMIN_PASSWORD_HASH = process.env.ADMIN_PASSWORD_HASH || bcrypt.hashSync(ADMIN_PASSWORD, 10);
+const ADMIN_PASSWORD_HASH =
+  process.env.ADMIN_PASSWORD_HASH ||
+  bcrypt.hashSync(ADMIN_PASSWORD, 10);
 
 // ✅ 初始化新版 OpenAI SDK v4
 const openai = new OpenAI({ apiKey: OPENAI_API_KEY });
@@ -127,35 +43,43 @@
 // ✅ 簡易登入 API
 function simpleAuth(req, res) {
   const { username, password } = req.body;
-
   const attempts = req.session.loginAttempts || 0;
   if (attempts >= 5) {
-    return res.status(429).json({ success: false, message: '嘗試次數過多，請稍後再試' });
+    return res
+      .status(429)
+      .json({ success: false, message: '嘗試次數過多，請稍後再試' });
   }
 
-  const passwordMatch = username === ADMIN_USERNAME && bcrypt.compareSync(password, ADMIN_PASSWORD_HASH);
+  const passwordMatch =
+    username === ADMIN_USERNAME &&
+    bcrypt.compareSync(password, ADMIN_PASSWORD_HASH);
 
   if (passwordMatch) {
     req.session.loginAttempts = 0;
     req.session.user = { username: ADMIN_USERNAME };
     req.session.userId = 1;
-    return res.status(200).json({ success: true, username: ADMIN_USERNAME, userId: 1 });
+    return res
+      .status(200)
+      .json({ success: true, username: ADMIN_USERNAME, userId: 1 });
   } else {
     req.session.loginAttempts = attempts + 1;
-    return res.status(401).json({ success: false, message: '帳號或密碼錯誤' });
+    return res
+      .status(401)
+      .json({ success: false, message: '帳號或密碼錯誤' });
   }
 }
 
-// 支援兩種路徑，避免前端路徑不一致
 app.post('/api/login', simpleAuth);
 app.post('/api/auth/login', simpleAuth);
 
 app.get('/api/auth/me', (req, res) => {
   if (req.session.user) {
-    res.json({ username: req.session.user.username, userId: req.session.userId });
-  } else {
-    res.status(401).json({ message: '未登入' });
+    return res.json({
+      username: req.session.user.username,
+      userId: req.session.userId,
+    });
   }
+  return res.status(401).json({ message: '未登入' });
 });
 
 app.post('/api/auth/logout', (req, res) => {
@@ -167,21 +91,23 @@
 // ✅ Chat 聊天 API
 app.post('/api/agent/chat', async (req, res) => {
   const { messages } = req.body;
-
   try {
     const completion = await openai.chat.completions.create({
-      model: 'gpt-3.5-turbo',
+      model: 'gpt-4', // 改為 GPT-4
       messages: [
         { role: 'system', content: '你是一個能協助操作網站內容的 AI 助理。' },
         ...messages,
       ],
     });
-
-    const reply = completion.choices[0]?.message?.content || '⚠️ 無回應';
-    res.json({ messages: [reply] });
+    const reply =
+      completion.choices[0]?.message?.content ||
+      '⚠️ 無回應';
+    return res.json({ messages: [reply] });
   } catch (error) {
-    console.error('❌ Chat Error:', error.message);
-    res.status(500).json({ messages: ['❌ 發生錯誤'] });
+    console.error('❌ Chat Error:', error);
+    return res
+      .status(500)
+      .json({ messages: ['❌ 發生錯誤：' + error.message] });
   }
 });
 
@@ -189,19 +115,15 @@
 app.post('/api/agent-command', (req, res) => {
   const { message } = req.body;
   console.log('🧠 Agent 指令內容：', message);
-
   if (message.includes('修改首頁標題為')) {
     const newTitle = message.split('修改首頁標題為')[1].trim();
     console.log('✅ 模擬修改首頁標題為：', newTitle);
   }
-
-  res.json({ success: true });
+  return res.json({ success: true });
 });
 
-// ✅ 提供靜態檔案 (前端 build 結果)
+// ✅ 提供靜態檔案
 app.use(express.static(path.join(__dirname, 'dist', 'public')));
-
-// ✅ 所有其他路由指向 index.html (SPA 用)
 app.get('*', (req, res) => {
   res.sendFile(path.join(__dirname, 'dist', 'public', 'index.html'));
 });
@@ -209,5 +131,4 @@
 // ✅ 啟動伺服器
 app.listen(PORT, () => {
   console.log(`✅ Server is running at http://localhost:${PORT}`);
-});
->>>>>>> ebf9784b
+});